--- conflicted
+++ resolved
@@ -211,9 +211,6 @@
         np.testing.assert_array_equal(res.get('num_occurrences'), np.array(self.res_num_occurrences))
 
 
-<<<<<<< HEAD
-class TestBQMCoders(unittest.TestCase):
-=======
 class TestQPDecodersWithOffset(TestQPDecoders):
     """Test decoders correctly apply energy offset."""
 
@@ -229,7 +226,6 @@
 
 
 class TestBQCoders(unittest.TestCase):
->>>>>>> 3b360a96
 
     def test_bq_encodes_empty_bqm(self):
         """Empty BQM has to be trivially encoded."""
